--- conflicted
+++ resolved
@@ -652,10 +652,6 @@
         # sample a random orthogonal matrix
         w_init = np.linalg.qr(np.random.randn(
                 *self.w_shape))[0].astype('float32')
-<<<<<<< HEAD
-=======
-        # self.w = tf.get_variable("W", dtype=tf.float32, initializer=w_init)
->>>>>>> 9a61a643
         w_init = tf.constant_initializer(w_init)
         self.w = self.add_weight(name="W", shape=[channel_in] * 2, 
                 initializer=w_init, trainable=True)
